/**
 * @file safety_system.c
 * @brief Safety System Manager Implementation - STM32H753ZI Stepper Motor
 * Project
 * @author STM32H753ZI Project Team
 * @date 2025-08-05
 *
 * @note Critical safety system implementation following:
 * - .github/instructions/safety-rt.instructions.md
 * - config/safety_config.h (SSOT)
 *
 * @warning This system is SAFETY-CRITICAL. All modifications must be
 * thoroughly tested and validated before deployment.
 */

#include "safety_system.h"
#include "common/system_state.h"
#include "config/motor_config.h"
#include "controllers/position_safety.h"
#include "controllers/timing_precision.h"
#include "drivers/l6470/l6470_driver.h"
#include "emergency_stop.h"
#include "fault_monitor.h"
#include "hal_abstraction/hal_abstraction.h"
#include "safety/failsafe_manager.h"
#include "safety/interrupt_priorities.h"
#include "watchdog_manager.h"
#include <math.h>
#include <string.h>

/* ==========================================================================
 */
/* Private Variables and State Management                                    */
/* ==========================================================================
 */

static bool safety_system_initialized = false;
static SafetyStatistics_t safety_statistics = {0};
static SafetyConfig_t safety_functions[SAFETY_FUNC_COUNT];
static SafetyMonitor_t safety_monitors[MONITOR_COUNT];

// Safety event log (circular buffer)
#define SAFETY_EVENT_LOG_SIZE 64
typedef struct {
  SafetyEventType_t event;
  uint32_t parameter;
  uint32_t timestamp;
  uint32_t sequence_number;
} SafetyEventLog_t;

static SafetyEventLog_t safety_event_log[SAFETY_EVENT_LOG_SIZE];
static uint32_t safety_event_log_index = 0;
static uint32_t safety_event_sequence = 0;

// System safety state
static SafetyState_t current_safety_state = SAFETY_STATE_UNKNOWN;
static uint32_t safety_state_entry_time = 0;
static uint32_t last_safety_check_time = 0;

/* ==========================================================================
 */
/* Private Function Prototypes                                               */
/* ==========================================================================
 */

static SystemError_t initialize_safety_configurations(void);
static SystemError_t initialize_safety_monitors(void);
static void set_safety_state(SafetyState_t new_state);
static SystemError_t perform_safety_checks(void);
static void broadcast_emergency_stop(void);
// get_microsecond_timer() is declared in timing_precision.h (non-static)

/* ==========================================================================
 */
/* Public API Implementation                                                 */
/* ==========================================================================
 */

/**
 * @brief Initialize the complete safety system
 */
SystemError_t safety_system_init(void) {
  SystemError_t result = SYSTEM_OK;

  if (safety_system_initialized) {
    return ERROR_ALREADY_INITIALIZED;
  }

  // Initialize safety configurations
  result = initialize_safety_configurations();
  if (result != SYSTEM_OK) {
    return result;
  }

  // Initialize safety monitoring
  result = initialize_safety_monitors();
  if (result != SYSTEM_OK) {
    return result;
  }

  // Initialize emergency stop system
  result = emergency_stop_init();
  if (result != SYSTEM_OK) {
    return result;
  }

  // Initialize watchdog system
  result = watchdog_init();
  if (result != SYSTEM_OK) {
    return result;
  }

  // Initialize fault monitoring
  result = fault_monitor_init();
  if (result != SYSTEM_OK) {
    return result;
  }

  // Initialize high-precision timing system (FTR-016)
  result = timing_precision_init();
  if (result != SYSTEM_OK) {
    return result;
  }

  // Initialize interrupt priority system (FTR-016)
  result = interrupt_priorities_init();
  if (result != SYSTEM_OK) {
    return result;
  }

  // Initialize fail-safe manager (FTR-016)
  result = failsafe_manager_init();
  if (result != SYSTEM_OK) {
    return result;
  }

  // Initialize safety statistics
  memset(&safety_statistics, 0, sizeof(SafetyStatistics_t));
  safety_statistics.total_safety_events = 0;

  // Initialize event log
  memset(safety_event_log, 0, sizeof(safety_event_log));
  safety_event_log_index = 0;
  safety_event_sequence = 0;

  // Set initial safety state
  set_safety_state(SAFETY_STATE_SAFE);

  // Record initialization time
  last_safety_check_time = HAL_Abstraction_GetTick();

  safety_system_initialized = true;

  // Log system initialization
  log_safety_event(SAFETY_EVENT_EMERGENCY_STOP_RESET, 0,
                   get_microsecond_timer());

  return SYSTEM_OK;
}

/**
 * @brief Check all safety monitors for violations
 * @return SystemError_t Success or error code
 */
static SystemError_t check_all_safety_monitors(void) {
    SystemError_t result = SYSTEM_OK;
    uint32_t violations_found = 0;
    
    // Check all enabled safety monitors
    for (MonitorChannel_t channel = MONITOR_MOTOR1_CURRENT; 
         channel < MONITOR_COUNT; channel++) {
        
        if (!safety_monitors[channel].enabled) {
            continue; // Skip disabled monitors
        }
        
        // Check if current value is within safe limits
        float current_value = safety_monitors[channel].current_value;
        float safe_min = safety_monitors[channel].safe_min;
        float safe_max = safety_monitors[channel].safe_max;
        
        if (current_value < safe_min || current_value > safe_max) {
            // Safety violation detected
            safety_monitors[channel].violation_count++;
            violations_found++;
            
            // Log the specific violation
            log_safety_event(SAFETY_EVENT_LIMIT_VIOLATION, (uint32_t)channel, 
                           *(uint32_t*)&current_value);
            
            // Determine appropriate response based on channel
            SystemError_t violation_result = handle_safety_violation(channel, current_value);
            if (violation_result != SYSTEM_OK) {
                result = violation_result;
            }
            
            result = ERROR_SAFETY_LIMIT_VIOLATION;
        } else if (current_value < safety_monitors[channel].warning_min || 
                   current_value > safety_monitors[channel].warning_max) {
            // Warning threshold exceeded
            safety_monitors[channel].warning_count++;
            
            log_safety_event(SAFETY_EVENT_WARNING, (uint32_t)channel, 
                           *(uint32_t*)&current_value);
        }
    }
    
    // Update safety statistics
    if (violations_found > 0) {
        safety_statistics.limit_violations += violations_found;
    }
    
    return result;
}

/**
 * @brief Perform periodic safety system tasks (call from main loop)
 */
SystemError_t safety_system_task(void) {
  if (!safety_system_initialized) {
    return ERROR_NOT_INITIALIZED;
  }

  uint32_t current_time = HAL_Abstraction_GetTick();

  // Check if safety task interval has elapsed
  if ((current_time - last_safety_check_time) >= SAFETY_CHECK_INTERVAL_MS) {
    last_safety_check_time = current_time;

    // Refresh watchdog
    SystemError_t watchdog_result = watchdog_refresh();
    if (watchdog_result != SYSTEM_OK) {
      log_safety_event(SAFETY_EVENT_WATCHDOG_WARNING, 0,
                       get_microsecond_timer());
    }

    // Check watchdog health
    SystemError_t health_result = watchdog_check_health();
    if (health_result != SYSTEM_OK) {
      return health_result;
    }

<<<<<<< HEAD
    // Perform safety checks
    SystemError_t safety_result = perform_safety_checks();
    if (safety_result != SYSTEM_OK) {
      return safety_result;
=======
    uint32_t current_time = HAL_Abstraction_GetTick();

    // Check if safety task interval has elapsed
    if ((current_time - last_safety_check_time) >= SAFETY_CHECK_INTERVAL_MS) {
        last_safety_check_time = current_time;

        // Refresh watchdog
        SystemError_t watchdog_result = watchdog_refresh();
        if (watchdog_result != SYSTEM_OK) {
            log_safety_event(SAFETY_EVENT_WATCHDOG_WARNING, 0,
                             get_microsecond_timer());
        }

        // Check watchdog health
        SystemError_t health_result = watchdog_check_health();
        if (health_result != SYSTEM_OK) {
            log_safety_event(SAFETY_EVENT_WATCHDOG_TIMEOUT, 0, 
                           get_microsecond_timer());
            safety_statistics.watchdog_timeouts++;
            return health_result;
        }

        // Check fault monitoring health
        SystemError_t fault_result = fault_monitor_check();
        if (fault_result != SYSTEM_OK) {
            log_safety_event(SAFETY_EVENT_FAULT_DETECTED, 0, 
                           (uint32_t)fault_result);
            safety_statistics.limit_violations++;
            return fault_result;
        }

        // Perform comprehensive safety monitor checks
        SystemError_t monitor_result = check_all_safety_monitors();
        if (monitor_result != SYSTEM_OK) {
            log_safety_event(SAFETY_EVENT_LIMIT_VIOLATION, 0, 
                           (uint32_t)monitor_result);
            return monitor_result;
        }

        // Perform safety checks
        SystemError_t safety_result = perform_safety_checks();
        if (safety_result != SYSTEM_OK) {
            return safety_result;
        }

        // Update safety statistics
        safety_statistics.system_uptime_hours = current_time / (1000 * 3600);
>>>>>>> 5e1ab89b
    }

    // Update safety statistics
    safety_statistics.system_uptime_hours = current_time / (1000 * 3600);
  }

  return SYSTEM_OK;
}

/**
 * @brief Execute emergency stop sequence
 */
SystemError_t execute_emergency_stop(EmergencyStopSource_t source) {
  uint32_t start_time = get_microsecond_timer();

  // Set emergency stop state immediately
  set_safety_state(SAFETY_STATE_EMERGENCY_STOP);

  // Execute emergency stop in subsystem
  SystemError_t estop_result = emergency_stop_execute(source);

  // Update statistics
  safety_statistics.emergency_stops++;
  safety_statistics.total_safety_events++;

  // Log emergency stop event
  log_safety_event(SAFETY_EVENT_EMERGENCY_STOP, source, start_time);

  // Broadcast emergency stop to all systems
  broadcast_emergency_stop();

  return estop_result;
}

/**
 * @brief Reset emergency stop (requires manual confirmation)
 */
SystemError_t reset_emergency_stop(void) {
  // Perform comprehensive safety checks before reset
  SystemError_t check_result = perform_safety_checks();
  if (check_result != SYSTEM_OK) {
    return check_result;
  }

  // Reset emergency stop in subsystem
  SystemError_t reset_result = emergency_stop_reset();
  if (reset_result != SYSTEM_OK) {
    return reset_result;
  }

  // Return to safe state
  set_safety_state(SAFETY_STATE_SAFE);

  // Log reset event
  log_safety_event(SAFETY_EVENT_EMERGENCY_STOP_RESET, ESTOP_SOURCE_NONE,
                   get_microsecond_timer());

  return SYSTEM_OK;
}

/**
 * @brief Get current emergency stop state
 */
EmergencyStopState_t get_emergency_stop_state(void) {
  return emergency_stop_get_state();
}

/**
 * @brief Check if system is in safe state for operation
 */
bool is_system_safe(void) {
  if (!safety_system_initialized) {
    return false;
  }

  // Check current safety state
  if (current_safety_state != SAFETY_STATE_SAFE) {
    return false;
  }

  // Check emergency stop state
  EmergencyStopState_t estop_state = get_emergency_stop_state();
  if (estop_state.active || estop_state.latched) {
    return false;
  }

  // Check watchdog health
  if (watchdog_check_health() != SYSTEM_OK) {
    return false;
  }

  // Check all safety monitors
  for (uint8_t i = 0; i < MONITOR_COUNT; i++) {
    if (safety_monitors[i].enabled) {
      // Check if current value is within safe limits
      if (safety_monitors[i].current_value < safety_monitors[i].safe_min ||
          safety_monitors[i].current_value > safety_monitors[i].safe_max) {
        return false;
      }
    }
  }

  return true;
}

/**
 * @brief Update safety monitor with new measurement value
 */
SystemError_t safety_monitor_update(MonitorChannel_t channel, float value) {
  if (channel >= MONITOR_COUNT) {
    return ERROR_INVALID_PARAMETER;
  }

  SafetyMonitor_t *monitor = &safety_monitors[channel];

  if (!monitor->enabled) {
    return SYSTEM_OK;
  }

  monitor->current_value = value;

  // Check for safety violations
  bool safety_violation = false;
  if (value < monitor->safe_min || value > monitor->safe_max) {
    monitor->violation_count++;
    monitor->last_violation = HAL_Abstraction_GetTick();
    safety_violation = true;

    // Update statistics
    safety_statistics.limit_violations++;
    safety_statistics.total_safety_events++;

    log_safety_event(
        SAFETY_EVENT_LIMIT_VIOLATION, channel,
        *(uint32_t *)&value); // Convert float to uint32 for logging

    // Execute immediate safety response
    SystemError_t violation_result = handle_safety_violation(channel, value);
    if (violation_result != SYSTEM_OK) {
      return violation_result;
    }
  }

  // Check for warnings
  if (!safety_violation &&
      (value < monitor->warning_min || value > monitor->warning_max)) {
    monitor->warning_count++;

    // Update statistics
    safety_statistics.warnings_issued++;
    safety_statistics.total_safety_events++;

    log_safety_event(SAFETY_EVENT_WARNING, channel, *(uint32_t *)&value);
  }

  return safety_violation ? ERROR_SAFETY_LIMIT_VIOLATION : SYSTEM_OK;
}

/**
 * @brief Get safety statistics
 */
SafetyStatistics_t get_safety_statistics(void) { return safety_statistics; }

/**
 * @brief Log safety event
 */
SystemError_t log_safety_event(SafetyEventType_t event, uint32_t parameter,
                               uint32_t timestamp) {
  if (!safety_system_initialized) {
    return ERROR_NOT_INITIALIZED;
  }

  // Store event in circular buffer
  SafetyEventLog_t *log_entry = &safety_event_log[safety_event_log_index];
  log_entry->event = event;
  log_entry->parameter = parameter;
  log_entry->timestamp = timestamp;
  log_entry->sequence_number = safety_event_sequence++;

  // Advance circular buffer index
  safety_event_log_index = (safety_event_log_index + 1) % SAFETY_EVENT_LOG_SIZE;

  return SYSTEM_OK;
}

/**
 * @brief Log safety event with motor ID
 */
void safety_log_event(SafetyEventType_t event, uint8_t motor_id,
                      uint32_t data) {
  // Combine motor_id and data into a single parameter
  uint32_t parameter = ((uint32_t)motor_id << 24) | (data & 0x00FFFFFF);

  // Use existing log function
  log_safety_event(event, parameter, HAL_Abstraction_GetTick());
}

/**
 * @brief Handle safety violation with appropriate response
 */
SystemError_t handle_safety_violation(MonitorChannel_t channel, float value) {
  SystemError_t result = SYSTEM_OK;

  switch (channel) {
  case MONITOR_MOTOR1_CURRENT:
  case MONITOR_MOTOR2_CURRENT:
    // Overcurrent: Stop motor immediately
    {
      uint8_t motor_id = (channel == MONITOR_MOTOR1_CURRENT) ? 0 : 1;
      // L6470 Integration: Immediate stop for overcurrent protection
      SystemError_t motor_stop_result = l6470_hard_stop(motor_id);
      if (motor_stop_result != SYSTEM_OK) {
        // Log motor stop failure for diagnostics
      }
      log_safety_event(SAFETY_EVENT_OVERCURRENT_STOP, motor_id,
                       *(uint32_t *)&value);
      result = execute_emergency_stop(ESTOP_SOURCE_OVERCURRENT);
    }
    break;

  case MONITOR_MOTOR1_SPEED:
  case MONITOR_MOTOR2_SPEED:
    // Overspeed: Reduce speed or stop
    {
      uint8_t motor_id = (channel == MONITOR_MOTOR1_SPEED) ? 0 : 1;
      // L6470 Integration: Controlled deceleration for overspeed
      SystemError_t motor_stop_result = l6470_soft_stop(motor_id);
      if (motor_stop_result != SYSTEM_OK) {
        // If soft stop fails, use hard stop for safety
        l6470_hard_stop(motor_id);
      }
      log_safety_event(SAFETY_EVENT_OVERSPEED_STOP, motor_id,
                       *(uint32_t *)&value);
    }
    break;

  case MONITOR_MOTOR1_POSITION:
  case MONITOR_MOTOR2_POSITION:
    // Position limit: Stop motor and prevent further movement
    {
      uint8_t motor_id = (channel == MONITOR_MOTOR1_POSITION) ? 0 : 1;
      // L6470 Integration: Immediate stop for position limit violation
      SystemError_t motor_stop_result = l6470_hard_stop(motor_id);
      if (motor_stop_result != SYSTEM_OK) {
        // Log motor stop failure for diagnostics
      }
      log_safety_event(SAFETY_EVENT_POSITION_LIMIT_STOP, motor_id,
                       *(uint32_t *)&value);
      result = execute_emergency_stop(ESTOP_SOURCE_POSITION_LIMIT);
    }
    break;

  case MONITOR_SYSTEM_TEMPERATURE:
    // Overtemperature: Throttle or stop system
    log_safety_event(SAFETY_EVENT_TEMPERATURE_WARNING, 0, *(uint32_t *)&value);
    if (value > MOTOR_TEMP_SHUTDOWN_C) {
      result = execute_emergency_stop(ESTOP_SOURCE_OVERHEAT);
    }
    break;

  case MONITOR_SUPPLY_VOLTAGE:
    // Power supply fault: Emergency stop
    result = execute_emergency_stop(ESTOP_SOURCE_FAULT_CASCADE);
    break;

  default:
    // Unknown channel: Log warning
    log_safety_event(SAFETY_EVENT_WARNING, channel, *(uint32_t *)&value);
    break;
  }

  return result;
}

/**
 * @brief Get safety monitor status
 */
SafetyMonitor_t get_safety_monitor_status(MonitorChannel_t channel) {
  if (channel >= MONITOR_COUNT) {
    SafetyMonitor_t empty_monitor = {0};
    return empty_monitor;
  }

  return safety_monitors[channel];
}

/**
 * @brief Enable/disable safety monitor
 */
SystemError_t set_safety_monitor_enabled(MonitorChannel_t channel,
                                         bool enabled) {
  if (channel >= MONITOR_COUNT) {
    return ERROR_INVALID_PARAMETER;
  }

  safety_monitors[channel].enabled = enabled;

  return SYSTEM_OK;
}

/**
 * @brief Perform comprehensive safety self-test
 */
SystemError_t perform_safety_self_test(void) {
  SystemError_t result = SYSTEM_OK;

  // Test emergency stop system
  SystemError_t estop_test = emergency_stop_self_test();
  if (estop_test != SYSTEM_OK) {
    result = estop_test;
  }

  // Test watchdog system
  SystemError_t watchdog_test = watchdog_self_test();
  if (watchdog_test != SYSTEM_OK) {
    result = watchdog_test;
  }

  // Test fault monitoring
  SystemError_t fault_test = fault_monitor_self_test();
  if (fault_test != SYSTEM_OK) {
    result = fault_test;
  }

  return result;
}

/* ==========================================================================
 */
/* Private Function Implementation                                           */
/* ==========================================================================
 */

/**
 * @brief Initialize safety function configurations
 */
static SystemError_t initialize_safety_configurations(void) {
  // Initialize emergency stop configuration
  safety_functions[SAFETY_FUNC_EMERGENCY_STOP].function =
      SAFETY_FUNC_EMERGENCY_STOP;
  safety_functions[SAFETY_FUNC_EMERGENCY_STOP].sil_level = SIL_3;
  safety_functions[SAFETY_FUNC_EMERGENCY_STOP].reaction_time_ms =
      ESTOP_REACTION_TIME_MS;
  safety_functions[SAFETY_FUNC_EMERGENCY_STOP].enabled = true;
  safety_functions[SAFETY_FUNC_EMERGENCY_STOP].threshold_value = 0.0f;
  safety_functions[SAFETY_FUNC_EMERGENCY_STOP].fault_tolerance = 0;
  safety_functions[SAFETY_FUNC_EMERGENCY_STOP].automatic_reset = false;

  // Initialize speed monitoring configuration
  safety_functions[SAFETY_FUNC_SPEED_MONITORING].function =
      SAFETY_FUNC_SPEED_MONITORING;
  safety_functions[SAFETY_FUNC_SPEED_MONITORING].sil_level = SIL_2;
  safety_functions[SAFETY_FUNC_SPEED_MONITORING].reaction_time_ms =
      MOTOR_OVERSPEED_TIME_MS;
  safety_functions[SAFETY_FUNC_SPEED_MONITORING].enabled = true;
  safety_functions[SAFETY_FUNC_SPEED_MONITORING].threshold_value =
      MOTOR_OVERSPEED_THRESHOLD_RPM;
  safety_functions[SAFETY_FUNC_SPEED_MONITORING].fault_tolerance = 1;
  safety_functions[SAFETY_FUNC_SPEED_MONITORING].automatic_reset = true;

  // Initialize position limiting configuration
  safety_functions[SAFETY_FUNC_POSITION_LIMITING].function =
      SAFETY_FUNC_POSITION_LIMITING;
  safety_functions[SAFETY_FUNC_POSITION_LIMITING].sil_level = SIL_2;
  safety_functions[SAFETY_FUNC_POSITION_LIMITING].reaction_time_ms = 50;
  safety_functions[SAFETY_FUNC_POSITION_LIMITING].enabled = true;
  safety_functions[SAFETY_FUNC_POSITION_LIMITING].threshold_value =
      MOTOR_POSITION_ERROR_MAX_DEG;
  safety_functions[SAFETY_FUNC_POSITION_LIMITING].fault_tolerance = 0;
  safety_functions[SAFETY_FUNC_POSITION_LIMITING].automatic_reset = false;

  // Initialize remaining safety functions with default values
  for (uint8_t i = SAFETY_FUNC_TORQUE_LIMITING; i < SAFETY_FUNC_COUNT; i++) {
    safety_functions[i].function = i;
    safety_functions[i].sil_level = SIL_1;
    safety_functions[i].reaction_time_ms = 100;
    safety_functions[i].enabled = true;
    safety_functions[i].threshold_value = 0.0f;
    safety_functions[i].fault_tolerance = 1;
    safety_functions[i].automatic_reset = true;
  }

  return SYSTEM_OK;
}

/**
 * @brief Initialize safety monitoring system
 */
static SystemError_t initialize_safety_monitors(void) {
  // Initialize motor current monitors using SSOT configuration
  safety_monitors[MONITOR_MOTOR1_CURRENT].safe_min = 0.0f;
  safety_monitors[MONITOR_MOTOR1_CURRENT].safe_max =
      MOTOR_OVERCURRENT_THRESHOLD_MA / 1000.0f; // Convert to A
  safety_monitors[MONITOR_MOTOR1_CURRENT].warning_max =
      safety_monitors[MONITOR_MOTOR1_CURRENT].safe_max * 0.9f;
  safety_monitors[MONITOR_MOTOR1_CURRENT].warning_min =
      MOTOR_UNDERCURRENT_THRESHOLD_MA / 1000.0f;
  safety_monitors[MONITOR_MOTOR1_CURRENT].enabled = true;
  safety_monitors[MONITOR_MOTOR1_CURRENT].current_value = 0.0f;
  safety_monitors[MONITOR_MOTOR1_CURRENT].violation_count = 0;
  safety_monitors[MONITOR_MOTOR1_CURRENT].warning_count = 0;

  // Motor 2 current monitor (same as motor 1)
  safety_monitors[MONITOR_MOTOR2_CURRENT] =
      safety_monitors[MONITOR_MOTOR1_CURRENT];

  // Initialize speed monitors using SSOT configuration
  safety_monitors[MONITOR_MOTOR1_SPEED].safe_min =
      -MOTOR_OVERSPEED_THRESHOLD_RPM;
  safety_monitors[MONITOR_MOTOR1_SPEED].safe_max =
      MOTOR_OVERSPEED_THRESHOLD_RPM;
  safety_monitors[MONITOR_MOTOR1_SPEED].warning_max =
      MOTOR_OVERSPEED_THRESHOLD_RPM * 0.95f;
  safety_monitors[MONITOR_MOTOR1_SPEED].warning_min =
      -MOTOR_OVERSPEED_THRESHOLD_RPM * 0.95f;
  safety_monitors[MONITOR_MOTOR1_SPEED].enabled = true;
  safety_monitors[MONITOR_MOTOR1_SPEED].current_value = 0.0f;
  safety_monitors[MONITOR_MOTOR1_SPEED].violation_count = 0;
  safety_monitors[MONITOR_MOTOR1_SPEED].warning_count = 0;

  // Motor 2 speed monitor (same as motor 1)
  safety_monitors[MONITOR_MOTOR2_SPEED] = safety_monitors[MONITOR_MOTOR1_SPEED];

  // Initialize position monitors using SSOT configuration
  safety_monitors[MONITOR_MOTOR1_POSITION].safe_min = MOTOR1_MIN_POSITION_DEG;
  safety_monitors[MONITOR_MOTOR1_POSITION].safe_max = MOTOR1_MAX_POSITION_DEG;
  safety_monitors[MONITOR_MOTOR1_POSITION].warning_min =
      MOTOR1_MIN_POSITION_DEG + 5.0f;
  safety_monitors[MONITOR_MOTOR1_POSITION].warning_max =
      MOTOR1_MAX_POSITION_DEG - 5.0f;
  safety_monitors[MONITOR_MOTOR1_POSITION].enabled = true;
  safety_monitors[MONITOR_MOTOR1_POSITION].current_value = 0.0f;
  safety_monitors[MONITOR_MOTOR1_POSITION].violation_count = 0;
  safety_monitors[MONITOR_MOTOR1_POSITION].warning_count = 0;

  safety_monitors[MONITOR_MOTOR2_POSITION].safe_min = MOTOR2_MIN_POSITION_DEG;
  safety_monitors[MONITOR_MOTOR2_POSITION].safe_max = MOTOR2_MAX_POSITION_DEG;
  safety_monitors[MONITOR_MOTOR2_POSITION].warning_min =
      MOTOR2_MIN_POSITION_DEG + 5.0f;
  safety_monitors[MONITOR_MOTOR2_POSITION].warning_max =
      MOTOR2_MAX_POSITION_DEG - 5.0f;
  safety_monitors[MONITOR_MOTOR2_POSITION].enabled = true;
  safety_monitors[MONITOR_MOTOR2_POSITION].current_value = 0.0f;
  safety_monitors[MONITOR_MOTOR2_POSITION].violation_count = 0;
  safety_monitors[MONITOR_MOTOR2_POSITION].warning_count = 0;

  // Initialize temperature monitor using SSOT configuration
  safety_monitors[MONITOR_SYSTEM_TEMPERATURE].safe_min = -10.0f;
  safety_monitors[MONITOR_SYSTEM_TEMPERATURE].safe_max = MOTOR_TEMP_SHUTDOWN_C;
  safety_monitors[MONITOR_SYSTEM_TEMPERATURE].warning_max =
      MOTOR_TEMP_WARNING_C;
  safety_monitors[MONITOR_SYSTEM_TEMPERATURE].warning_min = 0.0f;
  safety_monitors[MONITOR_SYSTEM_TEMPERATURE].enabled = true;
  safety_monitors[MONITOR_SYSTEM_TEMPERATURE].current_value =
      25.0f; // Assume room temperature
  safety_monitors[MONITOR_SYSTEM_TEMPERATURE].violation_count = 0;
  safety_monitors[MONITOR_SYSTEM_TEMPERATURE].warning_count = 0;

  // Initialize supply voltage monitor using SSOT configuration
  safety_monitors[MONITOR_SUPPLY_VOLTAGE].safe_min = POWER_SUPPLY_MIN_V;
  safety_monitors[MONITOR_SUPPLY_VOLTAGE].safe_max = POWER_SUPPLY_MAX_V;
  safety_monitors[MONITOR_SUPPLY_VOLTAGE].warning_min = POWER_SUPPLY_BROWNOUT_V;
  safety_monitors[MONITOR_SUPPLY_VOLTAGE].warning_max = POWER_SUPPLY_OVERVOLT_V;
  safety_monitors[MONITOR_SUPPLY_VOLTAGE].enabled = true;
  safety_monitors[MONITOR_SUPPLY_VOLTAGE].current_value =
      12.0f; // Assume nominal voltage
  safety_monitors[MONITOR_SUPPLY_VOLTAGE].violation_count = 0;
  safety_monitors[MONITOR_SUPPLY_VOLTAGE].warning_count = 0;

  // Initialize remaining monitors with default values
  for (uint8_t i = MONITOR_CPU_USAGE; i < MONITOR_COUNT; i++) {
    safety_monitors[i].safe_min = 0.0f;
    safety_monitors[i].safe_max = 100.0f;
    safety_monitors[i].warning_min = 0.0f;
    safety_monitors[i].warning_max = 80.0f;
    safety_monitors[i].enabled = false; // Disabled by default
    safety_monitors[i].current_value = 0.0f;
    safety_monitors[i].violation_count = 0;
    safety_monitors[i].warning_count = 0;
  }

  return SYSTEM_OK;
}

/**
 * @brief Update system state with safety information
 * @param new_state New safety state
 */
static void update_system_state_safety(SafetyState_t new_state) {
    // For minimal implementation, we'll use the existing safety statistics
    // and update system readiness based on safety state
    // Note: Since SafetyStatistics_t doesn't have current_safety_state field,
    // we track it locally and log the state change
    
    // Log the safety state transition
    log_safety_event(SAFETY_EVENT_SYSTEM_INIT, (uint32_t)new_state, 
                     HAL_Abstraction_GetTick());
                     
    // Update safety statistics counters
    safety_statistics.total_safety_events++;
    
    // Notify other systems of safety state change
    if (new_state == SAFETY_STATE_EMERGENCY_STOP || new_state == SAFETY_STATE_FAULT) {
        broadcast_emergency_stop();
    }
}

/**
 * @brief Set safety state
 */
static void set_safety_state(SafetyState_t new_state) {
  if (new_state != current_safety_state) {
    current_safety_state = new_state;
    safety_state_entry_time = HAL_Abstraction_GetTick();

<<<<<<< HEAD
    // TODO: Integrate with system state manager
    // set_system_state(map_safety_to_system_state(new_state));
  }
=======
        // Integrate with system state manager
        update_system_state_safety(new_state);
    }
>>>>>>> 5e1ab89b
}

/**
 * @brief Perform safety checks
 */
static SystemError_t perform_safety_checks(void) {
  // Check emergency stop button
  if (is_emergency_stop_pressed()) {
    execute_emergency_stop(ESTOP_SOURCE_BUTTON);
    return ERROR_SAFETY_EMERGENCY_STOP;
  }

  // Check fault monitoring
  SystemError_t fault_result = fault_monitor_check();
  if (fault_result != SYSTEM_OK) {
    return fault_result;
  }

  return SYSTEM_OK;
}

/**
 * @brief Broadcast emergency stop to all systems
 */
static void broadcast_emergency_stop(void) {
<<<<<<< HEAD
  // TODO: Implement emergency stop broadcast
  // This would notify all subsystems (motor controllers, communication,
  // etc.) about the emergency stop condition
=======
    // Log emergency stop broadcast event
    log_safety_event(SAFETY_EVENT_EMERGENCY_STOP, 0, 
                     HAL_Abstraction_GetTick());
    
    // Notify all motor controllers to stop immediately
    // This uses the existing motor control infrastructure
    for (uint8_t i = 0; i < MAX_MOTORS; i++) {
        // Emergency stop all motors through motor control interface
        // This assumes we have a motor control interface that can be called
        // In a real implementation, this would call specific motor stop functions
        safety_statistics.emergency_stops++;
    }
    
    // Notify communication systems to report emergency stop status
    // This would be expanded in a full implementation to notify:
    // - CAN bus systems
    // - UART communication interfaces  
    // - Any connected external systems
    // - Diagnostic/logging systems
    
    // Update safety event counters
    safety_statistics.total_safety_events++;
>>>>>>> 5e1ab89b
}

/**
 * @brief Check if safety system is operational
 * @return bool True if operational, false otherwise
 */
bool safety_system_is_operational(void) {
  // Safety system is considered operational if it's in SAFE or WARNING state
  // FAULT, EMERGENCY_STOP, MAINTENANCE, RECOVERY, and UNKNOWN states are not
  // operational
  return (current_safety_state == SAFETY_STATE_SAFE ||
          current_safety_state == SAFETY_STATE_WARNING);
}

// get_microsecond_timer() implementation is provided by timing_precision.c<|MERGE_RESOLUTION|>--- conflicted
+++ resolved
@@ -42,10 +42,10 @@
 // Safety event log (circular buffer)
 #define SAFETY_EVENT_LOG_SIZE 64
 typedef struct {
-  SafetyEventType_t event;
-  uint32_t parameter;
-  uint32_t timestamp;
-  uint32_t sequence_number;
+    SafetyEventType_t event;
+    uint32_t parameter;
+    uint32_t timestamp;
+    uint32_t sequence_number;
 } SafetyEventLog_t;
 
 static SafetyEventLog_t safety_event_log[SAFETY_EVENT_LOG_SIZE];
@@ -80,82 +80,82 @@
  * @brief Initialize the complete safety system
  */
 SystemError_t safety_system_init(void) {
-  SystemError_t result = SYSTEM_OK;
-
-  if (safety_system_initialized) {
-    return ERROR_ALREADY_INITIALIZED;
-  }
-
-  // Initialize safety configurations
-  result = initialize_safety_configurations();
-  if (result != SYSTEM_OK) {
-    return result;
-  }
-
-  // Initialize safety monitoring
-  result = initialize_safety_monitors();
-  if (result != SYSTEM_OK) {
-    return result;
-  }
-
-  // Initialize emergency stop system
-  result = emergency_stop_init();
-  if (result != SYSTEM_OK) {
-    return result;
-  }
-
-  // Initialize watchdog system
-  result = watchdog_init();
-  if (result != SYSTEM_OK) {
-    return result;
-  }
-
-  // Initialize fault monitoring
-  result = fault_monitor_init();
-  if (result != SYSTEM_OK) {
-    return result;
-  }
-
-  // Initialize high-precision timing system (FTR-016)
-  result = timing_precision_init();
-  if (result != SYSTEM_OK) {
-    return result;
-  }
-
-  // Initialize interrupt priority system (FTR-016)
-  result = interrupt_priorities_init();
-  if (result != SYSTEM_OK) {
-    return result;
-  }
-
-  // Initialize fail-safe manager (FTR-016)
-  result = failsafe_manager_init();
-  if (result != SYSTEM_OK) {
-    return result;
-  }
-
-  // Initialize safety statistics
-  memset(&safety_statistics, 0, sizeof(SafetyStatistics_t));
-  safety_statistics.total_safety_events = 0;
-
-  // Initialize event log
-  memset(safety_event_log, 0, sizeof(safety_event_log));
-  safety_event_log_index = 0;
-  safety_event_sequence = 0;
-
-  // Set initial safety state
-  set_safety_state(SAFETY_STATE_SAFE);
-
-  // Record initialization time
-  last_safety_check_time = HAL_Abstraction_GetTick();
-
-  safety_system_initialized = true;
-
-  // Log system initialization
-  log_safety_event(SAFETY_EVENT_EMERGENCY_STOP_RESET, 0,
-                   get_microsecond_timer());
-
-  return SYSTEM_OK;
+    SystemError_t result = SYSTEM_OK;
+
+    if (safety_system_initialized) {
+        return ERROR_ALREADY_INITIALIZED;
+    }
+
+    // Initialize safety configurations
+    result = initialize_safety_configurations();
+    if (result != SYSTEM_OK) {
+        return result;
+    }
+
+    // Initialize safety monitoring
+    result = initialize_safety_monitors();
+    if (result != SYSTEM_OK) {
+        return result;
+    }
+
+    // Initialize emergency stop system
+    result = emergency_stop_init();
+    if (result != SYSTEM_OK) {
+        return result;
+    }
+
+    // Initialize watchdog system
+    result = watchdog_init();
+    if (result != SYSTEM_OK) {
+        return result;
+    }
+
+    // Initialize fault monitoring
+    result = fault_monitor_init();
+    if (result != SYSTEM_OK) {
+        return result;
+    }
+
+    // Initialize high-precision timing system (FTR-016)
+    result = timing_precision_init();
+    if (result != SYSTEM_OK) {
+        return result;
+    }
+
+    // Initialize interrupt priority system (FTR-016)
+    result = interrupt_priorities_init();
+    if (result != SYSTEM_OK) {
+        return result;
+    }
+
+    // Initialize fail-safe manager (FTR-016)
+    result = failsafe_manager_init();
+    if (result != SYSTEM_OK) {
+        return result;
+    }
+
+    // Initialize safety statistics
+    memset(&safety_statistics, 0, sizeof(SafetyStatistics_t));
+    safety_statistics.total_safety_events = 0;
+
+    // Initialize event log
+    memset(safety_event_log, 0, sizeof(safety_event_log));
+    safety_event_log_index = 0;
+    safety_event_sequence = 0;
+
+    // Set initial safety state
+    set_safety_state(SAFETY_STATE_SAFE);
+
+    // Record initialization time
+    last_safety_check_time = HAL_Abstraction_GetTick();
+
+    safety_system_initialized = true;
+
+    // Log system initialization
+    log_safety_event(SAFETY_EVENT_EMERGENCY_STOP_RESET, 0,
+                     get_microsecond_timer());
+
+    return SYSTEM_OK;
 }
 
 /**
@@ -165,51 +165,52 @@
 static SystemError_t check_all_safety_monitors(void) {
     SystemError_t result = SYSTEM_OK;
     uint32_t violations_found = 0;
-    
+
     // Check all enabled safety monitors
-    for (MonitorChannel_t channel = MONITOR_MOTOR1_CURRENT; 
+    for (MonitorChannel_t channel = MONITOR_MOTOR1_CURRENT;
          channel < MONITOR_COUNT; channel++) {
-        
+
         if (!safety_monitors[channel].enabled) {
             continue; // Skip disabled monitors
         }
-        
+
         // Check if current value is within safe limits
         float current_value = safety_monitors[channel].current_value;
         float safe_min = safety_monitors[channel].safe_min;
         float safe_max = safety_monitors[channel].safe_max;
-        
+
         if (current_value < safe_min || current_value > safe_max) {
             // Safety violation detected
             safety_monitors[channel].violation_count++;
             violations_found++;
-            
+
             // Log the specific violation
-            log_safety_event(SAFETY_EVENT_LIMIT_VIOLATION, (uint32_t)channel, 
-                           *(uint32_t*)&current_value);
-            
+            log_safety_event(SAFETY_EVENT_LIMIT_VIOLATION, (uint32_t)channel,
+                             *(uint32_t *)&current_value);
+
             // Determine appropriate response based on channel
-            SystemError_t violation_result = handle_safety_violation(channel, current_value);
+            SystemError_t violation_result =
+                handle_safety_violation(channel, current_value);
             if (violation_result != SYSTEM_OK) {
                 result = violation_result;
             }
-            
+
             result = ERROR_SAFETY_LIMIT_VIOLATION;
-        } else if (current_value < safety_monitors[channel].warning_min || 
+        } else if (current_value < safety_monitors[channel].warning_min ||
                    current_value > safety_monitors[channel].warning_max) {
             // Warning threshold exceeded
             safety_monitors[channel].warning_count++;
-            
-            log_safety_event(SAFETY_EVENT_WARNING, (uint32_t)channel, 
-                           *(uint32_t*)&current_value);
-        }
-    }
-    
+
+            log_safety_event(SAFETY_EVENT_WARNING, (uint32_t)channel,
+                             *(uint32_t *)&current_value);
+        }
+    }
+
     // Update safety statistics
     if (violations_found > 0) {
         safety_statistics.limit_violations += violations_found;
     }
-    
+
     return result;
 }
 
@@ -217,266 +218,245 @@
  * @brief Perform periodic safety system tasks (call from main loop)
  */
 SystemError_t safety_system_task(void) {
-  if (!safety_system_initialized) {
-    return ERROR_NOT_INITIALIZED;
-  }
-
-  uint32_t current_time = HAL_Abstraction_GetTick();
-
-  // Check if safety task interval has elapsed
-  if ((current_time - last_safety_check_time) >= SAFETY_CHECK_INTERVAL_MS) {
-    last_safety_check_time = current_time;
-
-    // Refresh watchdog
-    SystemError_t watchdog_result = watchdog_refresh();
-    if (watchdog_result != SYSTEM_OK) {
-      log_safety_event(SAFETY_EVENT_WATCHDOG_WARNING, 0,
-                       get_microsecond_timer());
-    }
-
-    // Check watchdog health
-    SystemError_t health_result = watchdog_check_health();
-    if (health_result != SYSTEM_OK) {
-      return health_result;
-    }
-
-<<<<<<< HEAD
-    // Perform safety checks
-    SystemError_t safety_result = perform_safety_checks();
-    if (safety_result != SYSTEM_OK) {
-      return safety_result;
-=======
+    if (!safety_system_initialized) {
+        return ERROR_NOT_INITIALIZED;
+    }
+
     uint32_t current_time = HAL_Abstraction_GetTick();
 
     // Check if safety task interval has elapsed
     if ((current_time - last_safety_check_time) >= SAFETY_CHECK_INTERVAL_MS) {
         last_safety_check_time = current_time;
 
-        // Refresh watchdog
-        SystemError_t watchdog_result = watchdog_refresh();
-        if (watchdog_result != SYSTEM_OK) {
-            log_safety_event(SAFETY_EVENT_WATCHDOG_WARNING, 0,
-                             get_microsecond_timer());
-        }
-
-        // Check watchdog health
-        SystemError_t health_result = watchdog_check_health();
-        if (health_result != SYSTEM_OK) {
-            log_safety_event(SAFETY_EVENT_WATCHDOG_TIMEOUT, 0, 
-                           get_microsecond_timer());
-            safety_statistics.watchdog_timeouts++;
-            return health_result;
-        }
-
-        // Check fault monitoring health
-        SystemError_t fault_result = fault_monitor_check();
-        if (fault_result != SYSTEM_OK) {
-            log_safety_event(SAFETY_EVENT_FAULT_DETECTED, 0, 
-                           (uint32_t)fault_result);
-            safety_statistics.limit_violations++;
-            return fault_result;
-        }
-
-        // Perform comprehensive safety monitor checks
-        SystemError_t monitor_result = check_all_safety_monitors();
-        if (monitor_result != SYSTEM_OK) {
-            log_safety_event(SAFETY_EVENT_LIMIT_VIOLATION, 0, 
-                           (uint32_t)monitor_result);
-            return monitor_result;
-        }
-
-        // Perform safety checks
-        SystemError_t safety_result = perform_safety_checks();
-        if (safety_result != SYSTEM_OK) {
-            return safety_result;
-        }
-
-        // Update safety statistics
-        safety_statistics.system_uptime_hours = current_time / (1000 * 3600);
->>>>>>> 5e1ab89b
-    }
-
-    // Update safety statistics
-    safety_statistics.system_uptime_hours = current_time / (1000 * 3600);
-  }
-
-  return SYSTEM_OK;
-}
-
-/**
- * @brief Execute emergency stop sequence
- */
-SystemError_t execute_emergency_stop(EmergencyStopSource_t source) {
-  uint32_t start_time = get_microsecond_timer();
-
-  // Set emergency stop state immediately
-  set_safety_state(SAFETY_STATE_EMERGENCY_STOP);
-
-  // Execute emergency stop in subsystem
-  SystemError_t estop_result = emergency_stop_execute(source);
-
-  // Update statistics
-  safety_statistics.emergency_stops++;
-  safety_statistics.total_safety_events++;
-
-  // Log emergency stop event
-  log_safety_event(SAFETY_EVENT_EMERGENCY_STOP, source, start_time);
-
-  // Broadcast emergency stop to all systems
-  broadcast_emergency_stop();
-
-  return estop_result;
+        if (!safety_system_initialized) {
+            return ERROR_NOT_INITIALIZED;
+        }
+
+        uint32_t current_time = HAL_Abstraction_GetTick();
+
+        // Check if safety task interval has elapsed
+        if ((current_time - last_safety_check_time) >=
+            SAFETY_CHECK_INTERVAL_MS) {
+            last_safety_check_time = current_time;
+
+            // Refresh watchdog
+            SystemError_t watchdog_result = watchdog_refresh();
+            if (watchdog_result != SYSTEM_OK) {
+                log_safety_event(SAFETY_EVENT_WATCHDOG_WARNING, 0,
+                                 get_microsecond_timer());
+            }
+
+            // Check watchdog health
+            SystemError_t health_result = watchdog_check_health();
+            if (health_result != SYSTEM_OK) {
+                log_safety_event(SAFETY_EVENT_WATCHDOG_TIMEOUT, 0,
+                                 get_microsecond_timer());
+                safety_statistics.watchdog_timeouts++;
+                return health_result;
+            }
+
+            // Check fault monitoring health
+            SystemError_t fault_result = fault_monitor_check();
+            if (fault_result != SYSTEM_OK) {
+                log_safety_event(SAFETY_EVENT_FAULT_DETECTED, 0,
+                                 (uint32_t)fault_result);
+                safety_statistics.limit_violations++;
+                return fault_result;
+            }
+
+            // Perform comprehensive safety monitor checks
+            SystemError_t monitor_result = check_all_safety_monitors();
+            if (monitor_result != SYSTEM_OK) {
+                log_safety_event(SAFETY_EVENT_LIMIT_VIOLATION, 0,
+                                 (uint32_t)monitor_result);
+                return monitor_result;
+            }
+
+            // Perform safety checks
+            SystemError_t safety_result = perform_safety_checks();
+            if (safety_result != SYSTEM_OK) {
+                return safety_result;
+            }
+
+            // Update safety statistics
+            safety_statistics.system_uptime_hours =
+                current_time / (1000 * 3600);
+        }
+
+        return SYSTEM_OK;
+    }
+
+    // Execute emergency stop in subsystem
+    SystemError_t estop_result = emergency_stop_execute(source);
+
+    // Update statistics
+    safety_statistics.emergency_stops++;
+    safety_statistics.total_safety_events++;
+
+    // Log emergency stop event
+    log_safety_event(SAFETY_EVENT_EMERGENCY_STOP, source, start_time);
+
+    // Broadcast emergency stop to all systems
+    broadcast_emergency_stop();
+
+    return estop_result;
 }
 
 /**
  * @brief Reset emergency stop (requires manual confirmation)
  */
 SystemError_t reset_emergency_stop(void) {
-  // Perform comprehensive safety checks before reset
-  SystemError_t check_result = perform_safety_checks();
-  if (check_result != SYSTEM_OK) {
-    return check_result;
-  }
-
-  // Reset emergency stop in subsystem
-  SystemError_t reset_result = emergency_stop_reset();
-  if (reset_result != SYSTEM_OK) {
-    return reset_result;
-  }
-
-  // Return to safe state
-  set_safety_state(SAFETY_STATE_SAFE);
-
-  // Log reset event
-  log_safety_event(SAFETY_EVENT_EMERGENCY_STOP_RESET, ESTOP_SOURCE_NONE,
-                   get_microsecond_timer());
-
-  return SYSTEM_OK;
+    // Perform comprehensive safety checks before reset
+    SystemError_t check_result = perform_safety_checks();
+    if (check_result != SYSTEM_OK) {
+        return check_result;
+    }
+
+    // Reset emergency stop in subsystem
+    SystemError_t reset_result = emergency_stop_reset();
+    if (reset_result != SYSTEM_OK) {
+        return reset_result;
+    }
+
+    // Return to safe state
+    set_safety_state(SAFETY_STATE_SAFE);
+
+    // Log reset event
+    log_safety_event(SAFETY_EVENT_EMERGENCY_STOP_RESET, ESTOP_SOURCE_NONE,
+                     get_microsecond_timer());
+
+    return SYSTEM_OK;
 }
 
 /**
  * @brief Get current emergency stop state
  */
 EmergencyStopState_t get_emergency_stop_state(void) {
-  return emergency_stop_get_state();
+    return emergency_stop_get_state();
 }
 
 /**
  * @brief Check if system is in safe state for operation
  */
 bool is_system_safe(void) {
-  if (!safety_system_initialized) {
-    return false;
-  }
-
-  // Check current safety state
-  if (current_safety_state != SAFETY_STATE_SAFE) {
-    return false;
-  }
-
-  // Check emergency stop state
-  EmergencyStopState_t estop_state = get_emergency_stop_state();
-  if (estop_state.active || estop_state.latched) {
-    return false;
-  }
-
-  // Check watchdog health
-  if (watchdog_check_health() != SYSTEM_OK) {
-    return false;
-  }
-
-  // Check all safety monitors
-  for (uint8_t i = 0; i < MONITOR_COUNT; i++) {
-    if (safety_monitors[i].enabled) {
-      // Check if current value is within safe limits
-      if (safety_monitors[i].current_value < safety_monitors[i].safe_min ||
-          safety_monitors[i].current_value > safety_monitors[i].safe_max) {
+    if (!safety_system_initialized) {
         return false;
-      }
-    }
-  }
-
-  return true;
+    }
+
+    // Check current safety state
+    if (current_safety_state != SAFETY_STATE_SAFE) {
+        return false;
+    }
+
+    // Check emergency stop state
+    EmergencyStopState_t estop_state = get_emergency_stop_state();
+    if (estop_state.active || estop_state.latched) {
+        return false;
+    }
+
+    // Check watchdog health
+    if (watchdog_check_health() != SYSTEM_OK) {
+        return false;
+    }
+
+    // Check all safety monitors
+    for (uint8_t i = 0; i < MONITOR_COUNT; i++) {
+        if (safety_monitors[i].enabled) {
+            // Check if current value is within safe limits
+            if (safety_monitors[i].current_value <
+                    safety_monitors[i].safe_min ||
+                safety_monitors[i].current_value >
+                    safety_monitors[i].safe_max) {
+                return false;
+            }
+        }
+    }
+
+    return true;
 }
 
 /**
  * @brief Update safety monitor with new measurement value
  */
 SystemError_t safety_monitor_update(MonitorChannel_t channel, float value) {
-  if (channel >= MONITOR_COUNT) {
-    return ERROR_INVALID_PARAMETER;
-  }
-
-  SafetyMonitor_t *monitor = &safety_monitors[channel];
-
-  if (!monitor->enabled) {
-    return SYSTEM_OK;
-  }
-
-  monitor->current_value = value;
-
-  // Check for safety violations
-  bool safety_violation = false;
-  if (value < monitor->safe_min || value > monitor->safe_max) {
-    monitor->violation_count++;
-    monitor->last_violation = HAL_Abstraction_GetTick();
-    safety_violation = true;
-
-    // Update statistics
-    safety_statistics.limit_violations++;
-    safety_statistics.total_safety_events++;
-
-    log_safety_event(
-        SAFETY_EVENT_LIMIT_VIOLATION, channel,
-        *(uint32_t *)&value); // Convert float to uint32 for logging
-
-    // Execute immediate safety response
-    SystemError_t violation_result = handle_safety_violation(channel, value);
-    if (violation_result != SYSTEM_OK) {
-      return violation_result;
-    }
-  }
-
-  // Check for warnings
-  if (!safety_violation &&
-      (value < monitor->warning_min || value > monitor->warning_max)) {
-    monitor->warning_count++;
-
-    // Update statistics
-    safety_statistics.warnings_issued++;
-    safety_statistics.total_safety_events++;
-
-    log_safety_event(SAFETY_EVENT_WARNING, channel, *(uint32_t *)&value);
-  }
-
-  return safety_violation ? ERROR_SAFETY_LIMIT_VIOLATION : SYSTEM_OK;
+    if (channel >= MONITOR_COUNT) {
+        return ERROR_INVALID_PARAMETER;
+    }
+
+    SafetyMonitor_t *monitor = &safety_monitors[channel];
+
+    if (!monitor->enabled) {
+        return SYSTEM_OK;
+    }
+
+    monitor->current_value = value;
+
+    // Check for safety violations
+    bool safety_violation = false;
+    if (value < monitor->safe_min || value > monitor->safe_max) {
+        monitor->violation_count++;
+        monitor->last_violation = HAL_Abstraction_GetTick();
+        safety_violation = true;
+
+        // Update statistics
+        safety_statistics.limit_violations++;
+        safety_statistics.total_safety_events++;
+
+        log_safety_event(
+            SAFETY_EVENT_LIMIT_VIOLATION, channel,
+            *(uint32_t *)&value); // Convert float to uint32 for logging
+
+        // Execute immediate safety response
+        SystemError_t violation_result =
+            handle_safety_violation(channel, value);
+        if (violation_result != SYSTEM_OK) {
+            return violation_result;
+        }
+    }
+
+    // Check for warnings
+    if (!safety_violation &&
+        (value < monitor->warning_min || value > monitor->warning_max)) {
+        monitor->warning_count++;
+
+        // Update statistics
+        safety_statistics.warnings_issued++;
+        safety_statistics.total_safety_events++;
+
+        log_safety_event(SAFETY_EVENT_WARNING, channel, *(uint32_t *)&value);
+    }
+
+    return safety_violation ? ERROR_SAFETY_LIMIT_VIOLATION : SYSTEM_OK;
 }
 
 /**
  * @brief Get safety statistics
  */
-SafetyStatistics_t get_safety_statistics(void) { return safety_statistics; }
+SafetyStatistics_t get_safety_statistics(void) {
+    return safety_statistics;
+}
 
 /**
  * @brief Log safety event
  */
 SystemError_t log_safety_event(SafetyEventType_t event, uint32_t parameter,
                                uint32_t timestamp) {
-  if (!safety_system_initialized) {
-    return ERROR_NOT_INITIALIZED;
-  }
-
-  // Store event in circular buffer
-  SafetyEventLog_t *log_entry = &safety_event_log[safety_event_log_index];
-  log_entry->event = event;
-  log_entry->parameter = parameter;
-  log_entry->timestamp = timestamp;
-  log_entry->sequence_number = safety_event_sequence++;
-
-  // Advance circular buffer index
-  safety_event_log_index = (safety_event_log_index + 1) % SAFETY_EVENT_LOG_SIZE;
-
-  return SYSTEM_OK;
+    if (!safety_system_initialized) {
+        return ERROR_NOT_INITIALIZED;
+    }
+
+    // Store event in circular buffer
+    SafetyEventLog_t *log_entry = &safety_event_log[safety_event_log_index];
+    log_entry->event = event;
+    log_entry->parameter = parameter;
+    log_entry->timestamp = timestamp;
+    log_entry->sequence_number = safety_event_sequence++;
+
+    // Advance circular buffer index
+    safety_event_log_index =
+        (safety_event_log_index + 1) % SAFETY_EVENT_LOG_SIZE;
+
+    return SYSTEM_OK;
 }
 
 /**
@@ -484,100 +464,101 @@
  */
 void safety_log_event(SafetyEventType_t event, uint8_t motor_id,
                       uint32_t data) {
-  // Combine motor_id and data into a single parameter
-  uint32_t parameter = ((uint32_t)motor_id << 24) | (data & 0x00FFFFFF);
-
-  // Use existing log function
-  log_safety_event(event, parameter, HAL_Abstraction_GetTick());
+    // Combine motor_id and data into a single parameter
+    uint32_t parameter = ((uint32_t)motor_id << 24) | (data & 0x00FFFFFF);
+
+    // Use existing log function
+    log_safety_event(event, parameter, HAL_Abstraction_GetTick());
 }
 
 /**
  * @brief Handle safety violation with appropriate response
  */
 SystemError_t handle_safety_violation(MonitorChannel_t channel, float value) {
-  SystemError_t result = SYSTEM_OK;
-
-  switch (channel) {
-  case MONITOR_MOTOR1_CURRENT:
-  case MONITOR_MOTOR2_CURRENT:
-    // Overcurrent: Stop motor immediately
-    {
-      uint8_t motor_id = (channel == MONITOR_MOTOR1_CURRENT) ? 0 : 1;
-      // L6470 Integration: Immediate stop for overcurrent protection
-      SystemError_t motor_stop_result = l6470_hard_stop(motor_id);
-      if (motor_stop_result != SYSTEM_OK) {
-        // Log motor stop failure for diagnostics
-      }
-      log_safety_event(SAFETY_EVENT_OVERCURRENT_STOP, motor_id,
-                       *(uint32_t *)&value);
-      result = execute_emergency_stop(ESTOP_SOURCE_OVERCURRENT);
-    }
-    break;
-
-  case MONITOR_MOTOR1_SPEED:
-  case MONITOR_MOTOR2_SPEED:
-    // Overspeed: Reduce speed or stop
-    {
-      uint8_t motor_id = (channel == MONITOR_MOTOR1_SPEED) ? 0 : 1;
-      // L6470 Integration: Controlled deceleration for overspeed
-      SystemError_t motor_stop_result = l6470_soft_stop(motor_id);
-      if (motor_stop_result != SYSTEM_OK) {
-        // If soft stop fails, use hard stop for safety
-        l6470_hard_stop(motor_id);
-      }
-      log_safety_event(SAFETY_EVENT_OVERSPEED_STOP, motor_id,
-                       *(uint32_t *)&value);
-    }
-    break;
-
-  case MONITOR_MOTOR1_POSITION:
-  case MONITOR_MOTOR2_POSITION:
-    // Position limit: Stop motor and prevent further movement
-    {
-      uint8_t motor_id = (channel == MONITOR_MOTOR1_POSITION) ? 0 : 1;
-      // L6470 Integration: Immediate stop for position limit violation
-      SystemError_t motor_stop_result = l6470_hard_stop(motor_id);
-      if (motor_stop_result != SYSTEM_OK) {
-        // Log motor stop failure for diagnostics
-      }
-      log_safety_event(SAFETY_EVENT_POSITION_LIMIT_STOP, motor_id,
-                       *(uint32_t *)&value);
-      result = execute_emergency_stop(ESTOP_SOURCE_POSITION_LIMIT);
-    }
-    break;
-
-  case MONITOR_SYSTEM_TEMPERATURE:
-    // Overtemperature: Throttle or stop system
-    log_safety_event(SAFETY_EVENT_TEMPERATURE_WARNING, 0, *(uint32_t *)&value);
-    if (value > MOTOR_TEMP_SHUTDOWN_C) {
-      result = execute_emergency_stop(ESTOP_SOURCE_OVERHEAT);
-    }
-    break;
-
-  case MONITOR_SUPPLY_VOLTAGE:
-    // Power supply fault: Emergency stop
-    result = execute_emergency_stop(ESTOP_SOURCE_FAULT_CASCADE);
-    break;
-
-  default:
-    // Unknown channel: Log warning
-    log_safety_event(SAFETY_EVENT_WARNING, channel, *(uint32_t *)&value);
-    break;
-  }
-
-  return result;
+    SystemError_t result = SYSTEM_OK;
+
+    switch (channel) {
+    case MONITOR_MOTOR1_CURRENT:
+    case MONITOR_MOTOR2_CURRENT:
+        // Overcurrent: Stop motor immediately
+        {
+            uint8_t motor_id = (channel == MONITOR_MOTOR1_CURRENT) ? 0 : 1;
+            // L6470 Integration: Immediate stop for overcurrent protection
+            SystemError_t motor_stop_result = l6470_hard_stop(motor_id);
+            if (motor_stop_result != SYSTEM_OK) {
+                // Log motor stop failure for diagnostics
+            }
+            log_safety_event(SAFETY_EVENT_OVERCURRENT_STOP, motor_id,
+                             *(uint32_t *)&value);
+            result = execute_emergency_stop(ESTOP_SOURCE_OVERCURRENT);
+        }
+        break;
+
+    case MONITOR_MOTOR1_SPEED:
+    case MONITOR_MOTOR2_SPEED:
+        // Overspeed: Reduce speed or stop
+        {
+            uint8_t motor_id = (channel == MONITOR_MOTOR1_SPEED) ? 0 : 1;
+            // L6470 Integration: Controlled deceleration for overspeed
+            SystemError_t motor_stop_result = l6470_soft_stop(motor_id);
+            if (motor_stop_result != SYSTEM_OK) {
+                // If soft stop fails, use hard stop for safety
+                l6470_hard_stop(motor_id);
+            }
+            log_safety_event(SAFETY_EVENT_OVERSPEED_STOP, motor_id,
+                             *(uint32_t *)&value);
+        }
+        break;
+
+    case MONITOR_MOTOR1_POSITION:
+    case MONITOR_MOTOR2_POSITION:
+        // Position limit: Stop motor and prevent further movement
+        {
+            uint8_t motor_id = (channel == MONITOR_MOTOR1_POSITION) ? 0 : 1;
+            // L6470 Integration: Immediate stop for position limit violation
+            SystemError_t motor_stop_result = l6470_hard_stop(motor_id);
+            if (motor_stop_result != SYSTEM_OK) {
+                // Log motor stop failure for diagnostics
+            }
+            log_safety_event(SAFETY_EVENT_POSITION_LIMIT_STOP, motor_id,
+                             *(uint32_t *)&value);
+            result = execute_emergency_stop(ESTOP_SOURCE_POSITION_LIMIT);
+        }
+        break;
+
+    case MONITOR_SYSTEM_TEMPERATURE:
+        // Overtemperature: Throttle or stop system
+        log_safety_event(SAFETY_EVENT_TEMPERATURE_WARNING, 0,
+                         *(uint32_t *)&value);
+        if (value > MOTOR_TEMP_SHUTDOWN_C) {
+            result = execute_emergency_stop(ESTOP_SOURCE_OVERHEAT);
+        }
+        break;
+
+    case MONITOR_SUPPLY_VOLTAGE:
+        // Power supply fault: Emergency stop
+        result = execute_emergency_stop(ESTOP_SOURCE_FAULT_CASCADE);
+        break;
+
+    default:
+        // Unknown channel: Log warning
+        log_safety_event(SAFETY_EVENT_WARNING, channel, *(uint32_t *)&value);
+        break;
+    }
+
+    return result;
 }
 
 /**
  * @brief Get safety monitor status
  */
 SafetyMonitor_t get_safety_monitor_status(MonitorChannel_t channel) {
-  if (channel >= MONITOR_COUNT) {
-    SafetyMonitor_t empty_monitor = {0};
-    return empty_monitor;
-  }
-
-  return safety_monitors[channel];
+    if (channel >= MONITOR_COUNT) {
+        SafetyMonitor_t empty_monitor = {0};
+        return empty_monitor;
+    }
+
+    return safety_monitors[channel];
 }
 
 /**
@@ -585,40 +566,40 @@
  */
 SystemError_t set_safety_monitor_enabled(MonitorChannel_t channel,
                                          bool enabled) {
-  if (channel >= MONITOR_COUNT) {
-    return ERROR_INVALID_PARAMETER;
-  }
-
-  safety_monitors[channel].enabled = enabled;
-
-  return SYSTEM_OK;
+    if (channel >= MONITOR_COUNT) {
+        return ERROR_INVALID_PARAMETER;
+    }
+
+    safety_monitors[channel].enabled = enabled;
+
+    return SYSTEM_OK;
 }
 
 /**
  * @brief Perform comprehensive safety self-test
  */
 SystemError_t perform_safety_self_test(void) {
-  SystemError_t result = SYSTEM_OK;
-
-  // Test emergency stop system
-  SystemError_t estop_test = emergency_stop_self_test();
-  if (estop_test != SYSTEM_OK) {
-    result = estop_test;
-  }
-
-  // Test watchdog system
-  SystemError_t watchdog_test = watchdog_self_test();
-  if (watchdog_test != SYSTEM_OK) {
-    result = watchdog_test;
-  }
-
-  // Test fault monitoring
-  SystemError_t fault_test = fault_monitor_self_test();
-  if (fault_test != SYSTEM_OK) {
-    result = fault_test;
-  }
-
-  return result;
+    SystemError_t result = SYSTEM_OK;
+
+    // Test emergency stop system
+    SystemError_t estop_test = emergency_stop_self_test();
+    if (estop_test != SYSTEM_OK) {
+        result = estop_test;
+    }
+
+    // Test watchdog system
+    SystemError_t watchdog_test = watchdog_self_test();
+    if (watchdog_test != SYSTEM_OK) {
+        result = watchdog_test;
+    }
+
+    // Test fault monitoring
+    SystemError_t fault_test = fault_monitor_self_test();
+    if (fault_test != SYSTEM_OK) {
+        result = fault_test;
+    }
+
+    return result;
 }
 
 /* ==========================================================================
@@ -631,151 +612,159 @@
  * @brief Initialize safety function configurations
  */
 static SystemError_t initialize_safety_configurations(void) {
-  // Initialize emergency stop configuration
-  safety_functions[SAFETY_FUNC_EMERGENCY_STOP].function =
-      SAFETY_FUNC_EMERGENCY_STOP;
-  safety_functions[SAFETY_FUNC_EMERGENCY_STOP].sil_level = SIL_3;
-  safety_functions[SAFETY_FUNC_EMERGENCY_STOP].reaction_time_ms =
-      ESTOP_REACTION_TIME_MS;
-  safety_functions[SAFETY_FUNC_EMERGENCY_STOP].enabled = true;
-  safety_functions[SAFETY_FUNC_EMERGENCY_STOP].threshold_value = 0.0f;
-  safety_functions[SAFETY_FUNC_EMERGENCY_STOP].fault_tolerance = 0;
-  safety_functions[SAFETY_FUNC_EMERGENCY_STOP].automatic_reset = false;
-
-  // Initialize speed monitoring configuration
-  safety_functions[SAFETY_FUNC_SPEED_MONITORING].function =
-      SAFETY_FUNC_SPEED_MONITORING;
-  safety_functions[SAFETY_FUNC_SPEED_MONITORING].sil_level = SIL_2;
-  safety_functions[SAFETY_FUNC_SPEED_MONITORING].reaction_time_ms =
-      MOTOR_OVERSPEED_TIME_MS;
-  safety_functions[SAFETY_FUNC_SPEED_MONITORING].enabled = true;
-  safety_functions[SAFETY_FUNC_SPEED_MONITORING].threshold_value =
-      MOTOR_OVERSPEED_THRESHOLD_RPM;
-  safety_functions[SAFETY_FUNC_SPEED_MONITORING].fault_tolerance = 1;
-  safety_functions[SAFETY_FUNC_SPEED_MONITORING].automatic_reset = true;
-
-  // Initialize position limiting configuration
-  safety_functions[SAFETY_FUNC_POSITION_LIMITING].function =
-      SAFETY_FUNC_POSITION_LIMITING;
-  safety_functions[SAFETY_FUNC_POSITION_LIMITING].sil_level = SIL_2;
-  safety_functions[SAFETY_FUNC_POSITION_LIMITING].reaction_time_ms = 50;
-  safety_functions[SAFETY_FUNC_POSITION_LIMITING].enabled = true;
-  safety_functions[SAFETY_FUNC_POSITION_LIMITING].threshold_value =
-      MOTOR_POSITION_ERROR_MAX_DEG;
-  safety_functions[SAFETY_FUNC_POSITION_LIMITING].fault_tolerance = 0;
-  safety_functions[SAFETY_FUNC_POSITION_LIMITING].automatic_reset = false;
-
-  // Initialize remaining safety functions with default values
-  for (uint8_t i = SAFETY_FUNC_TORQUE_LIMITING; i < SAFETY_FUNC_COUNT; i++) {
-    safety_functions[i].function = i;
-    safety_functions[i].sil_level = SIL_1;
-    safety_functions[i].reaction_time_ms = 100;
-    safety_functions[i].enabled = true;
-    safety_functions[i].threshold_value = 0.0f;
-    safety_functions[i].fault_tolerance = 1;
-    safety_functions[i].automatic_reset = true;
-  }
-
-  return SYSTEM_OK;
+    // Initialize emergency stop configuration
+    safety_functions[SAFETY_FUNC_EMERGENCY_STOP].function =
+        SAFETY_FUNC_EMERGENCY_STOP;
+    safety_functions[SAFETY_FUNC_EMERGENCY_STOP].sil_level = SIL_3;
+    safety_functions[SAFETY_FUNC_EMERGENCY_STOP].reaction_time_ms =
+        ESTOP_REACTION_TIME_MS;
+    safety_functions[SAFETY_FUNC_EMERGENCY_STOP].enabled = true;
+    safety_functions[SAFETY_FUNC_EMERGENCY_STOP].threshold_value = 0.0f;
+    safety_functions[SAFETY_FUNC_EMERGENCY_STOP].fault_tolerance = 0;
+    safety_functions[SAFETY_FUNC_EMERGENCY_STOP].automatic_reset = false;
+
+    // Initialize speed monitoring configuration
+    safety_functions[SAFETY_FUNC_SPEED_MONITORING].function =
+        SAFETY_FUNC_SPEED_MONITORING;
+    safety_functions[SAFETY_FUNC_SPEED_MONITORING].sil_level = SIL_2;
+    safety_functions[SAFETY_FUNC_SPEED_MONITORING].reaction_time_ms =
+        MOTOR_OVERSPEED_TIME_MS;
+    safety_functions[SAFETY_FUNC_SPEED_MONITORING].enabled = true;
+    safety_functions[SAFETY_FUNC_SPEED_MONITORING].threshold_value =
+        MOTOR_OVERSPEED_THRESHOLD_RPM;
+    safety_functions[SAFETY_FUNC_SPEED_MONITORING].fault_tolerance = 1;
+    safety_functions[SAFETY_FUNC_SPEED_MONITORING].automatic_reset = true;
+
+    // Initialize position limiting configuration
+    safety_functions[SAFETY_FUNC_POSITION_LIMITING].function =
+        SAFETY_FUNC_POSITION_LIMITING;
+    safety_functions[SAFETY_FUNC_POSITION_LIMITING].sil_level = SIL_2;
+    safety_functions[SAFETY_FUNC_POSITION_LIMITING].reaction_time_ms = 50;
+    safety_functions[SAFETY_FUNC_POSITION_LIMITING].enabled = true;
+    safety_functions[SAFETY_FUNC_POSITION_LIMITING].threshold_value =
+        MOTOR_POSITION_ERROR_MAX_DEG;
+    safety_functions[SAFETY_FUNC_POSITION_LIMITING].fault_tolerance = 0;
+    safety_functions[SAFETY_FUNC_POSITION_LIMITING].automatic_reset = false;
+
+    // Initialize remaining safety functions with default values
+    for (uint8_t i = SAFETY_FUNC_TORQUE_LIMITING; i < SAFETY_FUNC_COUNT; i++) {
+        safety_functions[i].function = i;
+        safety_functions[i].sil_level = SIL_1;
+        safety_functions[i].reaction_time_ms = 100;
+        safety_functions[i].enabled = true;
+        safety_functions[i].threshold_value = 0.0f;
+        safety_functions[i].fault_tolerance = 1;
+        safety_functions[i].automatic_reset = true;
+    }
+
+    return SYSTEM_OK;
 }
 
 /**
  * @brief Initialize safety monitoring system
  */
 static SystemError_t initialize_safety_monitors(void) {
-  // Initialize motor current monitors using SSOT configuration
-  safety_monitors[MONITOR_MOTOR1_CURRENT].safe_min = 0.0f;
-  safety_monitors[MONITOR_MOTOR1_CURRENT].safe_max =
-      MOTOR_OVERCURRENT_THRESHOLD_MA / 1000.0f; // Convert to A
-  safety_monitors[MONITOR_MOTOR1_CURRENT].warning_max =
-      safety_monitors[MONITOR_MOTOR1_CURRENT].safe_max * 0.9f;
-  safety_monitors[MONITOR_MOTOR1_CURRENT].warning_min =
-      MOTOR_UNDERCURRENT_THRESHOLD_MA / 1000.0f;
-  safety_monitors[MONITOR_MOTOR1_CURRENT].enabled = true;
-  safety_monitors[MONITOR_MOTOR1_CURRENT].current_value = 0.0f;
-  safety_monitors[MONITOR_MOTOR1_CURRENT].violation_count = 0;
-  safety_monitors[MONITOR_MOTOR1_CURRENT].warning_count = 0;
-
-  // Motor 2 current monitor (same as motor 1)
-  safety_monitors[MONITOR_MOTOR2_CURRENT] =
-      safety_monitors[MONITOR_MOTOR1_CURRENT];
-
-  // Initialize speed monitors using SSOT configuration
-  safety_monitors[MONITOR_MOTOR1_SPEED].safe_min =
-      -MOTOR_OVERSPEED_THRESHOLD_RPM;
-  safety_monitors[MONITOR_MOTOR1_SPEED].safe_max =
-      MOTOR_OVERSPEED_THRESHOLD_RPM;
-  safety_monitors[MONITOR_MOTOR1_SPEED].warning_max =
-      MOTOR_OVERSPEED_THRESHOLD_RPM * 0.95f;
-  safety_monitors[MONITOR_MOTOR1_SPEED].warning_min =
-      -MOTOR_OVERSPEED_THRESHOLD_RPM * 0.95f;
-  safety_monitors[MONITOR_MOTOR1_SPEED].enabled = true;
-  safety_monitors[MONITOR_MOTOR1_SPEED].current_value = 0.0f;
-  safety_monitors[MONITOR_MOTOR1_SPEED].violation_count = 0;
-  safety_monitors[MONITOR_MOTOR1_SPEED].warning_count = 0;
-
-  // Motor 2 speed monitor (same as motor 1)
-  safety_monitors[MONITOR_MOTOR2_SPEED] = safety_monitors[MONITOR_MOTOR1_SPEED];
-
-  // Initialize position monitors using SSOT configuration
-  safety_monitors[MONITOR_MOTOR1_POSITION].safe_min = MOTOR1_MIN_POSITION_DEG;
-  safety_monitors[MONITOR_MOTOR1_POSITION].safe_max = MOTOR1_MAX_POSITION_DEG;
-  safety_monitors[MONITOR_MOTOR1_POSITION].warning_min =
-      MOTOR1_MIN_POSITION_DEG + 5.0f;
-  safety_monitors[MONITOR_MOTOR1_POSITION].warning_max =
-      MOTOR1_MAX_POSITION_DEG - 5.0f;
-  safety_monitors[MONITOR_MOTOR1_POSITION].enabled = true;
-  safety_monitors[MONITOR_MOTOR1_POSITION].current_value = 0.0f;
-  safety_monitors[MONITOR_MOTOR1_POSITION].violation_count = 0;
-  safety_monitors[MONITOR_MOTOR1_POSITION].warning_count = 0;
-
-  safety_monitors[MONITOR_MOTOR2_POSITION].safe_min = MOTOR2_MIN_POSITION_DEG;
-  safety_monitors[MONITOR_MOTOR2_POSITION].safe_max = MOTOR2_MAX_POSITION_DEG;
-  safety_monitors[MONITOR_MOTOR2_POSITION].warning_min =
-      MOTOR2_MIN_POSITION_DEG + 5.0f;
-  safety_monitors[MONITOR_MOTOR2_POSITION].warning_max =
-      MOTOR2_MAX_POSITION_DEG - 5.0f;
-  safety_monitors[MONITOR_MOTOR2_POSITION].enabled = true;
-  safety_monitors[MONITOR_MOTOR2_POSITION].current_value = 0.0f;
-  safety_monitors[MONITOR_MOTOR2_POSITION].violation_count = 0;
-  safety_monitors[MONITOR_MOTOR2_POSITION].warning_count = 0;
-
-  // Initialize temperature monitor using SSOT configuration
-  safety_monitors[MONITOR_SYSTEM_TEMPERATURE].safe_min = -10.0f;
-  safety_monitors[MONITOR_SYSTEM_TEMPERATURE].safe_max = MOTOR_TEMP_SHUTDOWN_C;
-  safety_monitors[MONITOR_SYSTEM_TEMPERATURE].warning_max =
-      MOTOR_TEMP_WARNING_C;
-  safety_monitors[MONITOR_SYSTEM_TEMPERATURE].warning_min = 0.0f;
-  safety_monitors[MONITOR_SYSTEM_TEMPERATURE].enabled = true;
-  safety_monitors[MONITOR_SYSTEM_TEMPERATURE].current_value =
-      25.0f; // Assume room temperature
-  safety_monitors[MONITOR_SYSTEM_TEMPERATURE].violation_count = 0;
-  safety_monitors[MONITOR_SYSTEM_TEMPERATURE].warning_count = 0;
-
-  // Initialize supply voltage monitor using SSOT configuration
-  safety_monitors[MONITOR_SUPPLY_VOLTAGE].safe_min = POWER_SUPPLY_MIN_V;
-  safety_monitors[MONITOR_SUPPLY_VOLTAGE].safe_max = POWER_SUPPLY_MAX_V;
-  safety_monitors[MONITOR_SUPPLY_VOLTAGE].warning_min = POWER_SUPPLY_BROWNOUT_V;
-  safety_monitors[MONITOR_SUPPLY_VOLTAGE].warning_max = POWER_SUPPLY_OVERVOLT_V;
-  safety_monitors[MONITOR_SUPPLY_VOLTAGE].enabled = true;
-  safety_monitors[MONITOR_SUPPLY_VOLTAGE].current_value =
-      12.0f; // Assume nominal voltage
-  safety_monitors[MONITOR_SUPPLY_VOLTAGE].violation_count = 0;
-  safety_monitors[MONITOR_SUPPLY_VOLTAGE].warning_count = 0;
-
-  // Initialize remaining monitors with default values
-  for (uint8_t i = MONITOR_CPU_USAGE; i < MONITOR_COUNT; i++) {
-    safety_monitors[i].safe_min = 0.0f;
-    safety_monitors[i].safe_max = 100.0f;
-    safety_monitors[i].warning_min = 0.0f;
-    safety_monitors[i].warning_max = 80.0f;
-    safety_monitors[i].enabled = false; // Disabled by default
-    safety_monitors[i].current_value = 0.0f;
-    safety_monitors[i].violation_count = 0;
-    safety_monitors[i].warning_count = 0;
-  }
-
-  return SYSTEM_OK;
+    // Initialize motor current monitors using SSOT configuration
+    safety_monitors[MONITOR_MOTOR1_CURRENT].safe_min = 0.0f;
+    safety_monitors[MONITOR_MOTOR1_CURRENT].safe_max =
+        MOTOR_OVERCURRENT_THRESHOLD_MA / 1000.0f; // Convert to A
+    safety_monitors[MONITOR_MOTOR1_CURRENT].warning_max =
+        safety_monitors[MONITOR_MOTOR1_CURRENT].safe_max * 0.9f;
+    safety_monitors[MONITOR_MOTOR1_CURRENT].warning_min =
+        MOTOR_UNDERCURRENT_THRESHOLD_MA / 1000.0f;
+    safety_monitors[MONITOR_MOTOR1_CURRENT].enabled = true;
+    safety_monitors[MONITOR_MOTOR1_CURRENT].current_value = 0.0f;
+    safety_monitors[MONITOR_MOTOR1_CURRENT].violation_count = 0;
+    safety_monitors[MONITOR_MOTOR1_CURRENT].warning_count = 0;
+
+    // Motor 2 current monitor (same as motor 1)
+    safety_monitors[MONITOR_MOTOR2_CURRENT] =
+        safety_monitors[MONITOR_MOTOR1_CURRENT];
+
+    // Initialize speed monitors using SSOT configuration
+    safety_monitors[MONITOR_MOTOR1_SPEED].safe_min =
+        -MOTOR_OVERSPEED_THRESHOLD_RPM;
+    safety_monitors[MONITOR_MOTOR1_SPEED].safe_max =
+        MOTOR_OVERSPEED_THRESHOLD_RPM;
+    safety_monitors[MONITOR_MOTOR1_SPEED].warning_max =
+        MOTOR_OVERSPEED_THRESHOLD_RPM * 0.95f;
+    safety_monitors[MONITOR_MOTOR1_SPEED].warning_min =
+        -MOTOR_OVERSPEED_THRESHOLD_RPM * 0.95f;
+    safety_monitors[MONITOR_MOTOR1_SPEED].enabled = true;
+    safety_monitors[MONITOR_MOTOR1_SPEED].current_value = 0.0f;
+    safety_monitors[MONITOR_MOTOR1_SPEED].violation_count = 0;
+    safety_monitors[MONITOR_MOTOR1_SPEED].warning_count = 0;
+
+    // Motor 2 speed monitor (same as motor 1)
+    safety_monitors[MONITOR_MOTOR2_SPEED] =
+        safety_monitors[MONITOR_MOTOR1_SPEED];
+
+    // Initialize position monitors using SSOT configuration
+    safety_monitors[MONITOR_MOTOR1_POSITION].safe_min =
+        MOTOR1_MIN_POSITION_DEG;
+    safety_monitors[MONITOR_MOTOR1_POSITION].safe_max =
+        MOTOR1_MAX_POSITION_DEG;
+    safety_monitors[MONITOR_MOTOR1_POSITION].warning_min =
+        MOTOR1_MIN_POSITION_DEG + 5.0f;
+    safety_monitors[MONITOR_MOTOR1_POSITION].warning_max =
+        MOTOR1_MAX_POSITION_DEG - 5.0f;
+    safety_monitors[MONITOR_MOTOR1_POSITION].enabled = true;
+    safety_monitors[MONITOR_MOTOR1_POSITION].current_value = 0.0f;
+    safety_monitors[MONITOR_MOTOR1_POSITION].violation_count = 0;
+    safety_monitors[MONITOR_MOTOR1_POSITION].warning_count = 0;
+
+    safety_monitors[MONITOR_MOTOR2_POSITION].safe_min =
+        MOTOR2_MIN_POSITION_DEG;
+    safety_monitors[MONITOR_MOTOR2_POSITION].safe_max =
+        MOTOR2_MAX_POSITION_DEG;
+    safety_monitors[MONITOR_MOTOR2_POSITION].warning_min =
+        MOTOR2_MIN_POSITION_DEG + 5.0f;
+    safety_monitors[MONITOR_MOTOR2_POSITION].warning_max =
+        MOTOR2_MAX_POSITION_DEG - 5.0f;
+    safety_monitors[MONITOR_MOTOR2_POSITION].enabled = true;
+    safety_monitors[MONITOR_MOTOR2_POSITION].current_value = 0.0f;
+    safety_monitors[MONITOR_MOTOR2_POSITION].violation_count = 0;
+    safety_monitors[MONITOR_MOTOR2_POSITION].warning_count = 0;
+
+    // Initialize temperature monitor using SSOT configuration
+    safety_monitors[MONITOR_SYSTEM_TEMPERATURE].safe_min = -10.0f;
+    safety_monitors[MONITOR_SYSTEM_TEMPERATURE].safe_max =
+        MOTOR_TEMP_SHUTDOWN_C;
+    safety_monitors[MONITOR_SYSTEM_TEMPERATURE].warning_max =
+        MOTOR_TEMP_WARNING_C;
+    safety_monitors[MONITOR_SYSTEM_TEMPERATURE].warning_min = 0.0f;
+    safety_monitors[MONITOR_SYSTEM_TEMPERATURE].enabled = true;
+    safety_monitors[MONITOR_SYSTEM_TEMPERATURE].current_value =
+        25.0f; // Assume room temperature
+    safety_monitors[MONITOR_SYSTEM_TEMPERATURE].violation_count = 0;
+    safety_monitors[MONITOR_SYSTEM_TEMPERATURE].warning_count = 0;
+
+    // Initialize supply voltage monitor using SSOT configuration
+    safety_monitors[MONITOR_SUPPLY_VOLTAGE].safe_min = POWER_SUPPLY_MIN_V;
+    safety_monitors[MONITOR_SUPPLY_VOLTAGE].safe_max = POWER_SUPPLY_MAX_V;
+    safety_monitors[MONITOR_SUPPLY_VOLTAGE].warning_min =
+        POWER_SUPPLY_BROWNOUT_V;
+    safety_monitors[MONITOR_SUPPLY_VOLTAGE].warning_max =
+        POWER_SUPPLY_OVERVOLT_V;
+    safety_monitors[MONITOR_SUPPLY_VOLTAGE].enabled = true;
+    safety_monitors[MONITOR_SUPPLY_VOLTAGE].current_value =
+        12.0f; // Assume nominal voltage
+    safety_monitors[MONITOR_SUPPLY_VOLTAGE].violation_count = 0;
+    safety_monitors[MONITOR_SUPPLY_VOLTAGE].warning_count = 0;
+
+    // Initialize remaining monitors with default values
+    for (uint8_t i = MONITOR_CPU_USAGE; i < MONITOR_COUNT; i++) {
+        safety_monitors[i].safe_min = 0.0f;
+        safety_monitors[i].safe_max = 100.0f;
+        safety_monitors[i].warning_min = 0.0f;
+        safety_monitors[i].warning_max = 80.0f;
+        safety_monitors[i].enabled = false; // Disabled by default
+        safety_monitors[i].current_value = 0.0f;
+        safety_monitors[i].violation_count = 0;
+        safety_monitors[i].warning_count = 0;
+    }
+
+    return SYSTEM_OK;
 }
 
 /**
@@ -787,16 +776,17 @@
     // and update system readiness based on safety state
     // Note: Since SafetyStatistics_t doesn't have current_safety_state field,
     // we track it locally and log the state change
-    
+
     // Log the safety state transition
-    log_safety_event(SAFETY_EVENT_SYSTEM_INIT, (uint32_t)new_state, 
+    log_safety_event(SAFETY_EVENT_SYSTEM_INIT, (uint32_t)new_state,
                      HAL_Abstraction_GetTick());
-                     
+
     // Update safety statistics counters
     safety_statistics.total_safety_events++;
-    
+
     // Notify other systems of safety state change
-    if (new_state == SAFETY_STATE_EMERGENCY_STOP || new_state == SAFETY_STATE_FAULT) {
+    if (new_state == SAFETY_STATE_EMERGENCY_STOP ||
+        new_state == SAFETY_STATE_FAULT) {
         broadcast_emergency_stop();
     }
 }
@@ -805,72 +795,58 @@
  * @brief Set safety state
  */
 static void set_safety_state(SafetyState_t new_state) {
-  if (new_state != current_safety_state) {
-    current_safety_state = new_state;
-    safety_state_entry_time = HAL_Abstraction_GetTick();
-
-<<<<<<< HEAD
-    // TODO: Integrate with system state manager
-    // set_system_state(map_safety_to_system_state(new_state));
-  }
-=======
+    if (new_state != current_safety_state) {
+        current_safety_state = new_state;
+        safety_state_entry_time = HAL_Abstraction_GetTick();
         // Integrate with system state manager
         update_system_state_safety(new_state);
     }
->>>>>>> 5e1ab89b
 }
 
 /**
  * @brief Perform safety checks
  */
 static SystemError_t perform_safety_checks(void) {
-  // Check emergency stop button
-  if (is_emergency_stop_pressed()) {
-    execute_emergency_stop(ESTOP_SOURCE_BUTTON);
-    return ERROR_SAFETY_EMERGENCY_STOP;
-  }
-
-  // Check fault monitoring
-  SystemError_t fault_result = fault_monitor_check();
-  if (fault_result != SYSTEM_OK) {
-    return fault_result;
-  }
-
-  return SYSTEM_OK;
+    // Check emergency stop button
+    if (is_emergency_stop_pressed()) {
+        execute_emergency_stop(ESTOP_SOURCE_BUTTON);
+        return ERROR_SAFETY_EMERGENCY_STOP;
+    }
+
+    // Check fault monitoring
+    SystemError_t fault_result = fault_monitor_check();
+    if (fault_result != SYSTEM_OK) {
+        return fault_result;
+    }
+
+    return SYSTEM_OK;
 }
 
 /**
  * @brief Broadcast emergency stop to all systems
  */
 static void broadcast_emergency_stop(void) {
-<<<<<<< HEAD
-  // TODO: Implement emergency stop broadcast
-  // This would notify all subsystems (motor controllers, communication,
-  // etc.) about the emergency stop condition
-=======
     // Log emergency stop broadcast event
-    log_safety_event(SAFETY_EVENT_EMERGENCY_STOP, 0, 
+    log_safety_event(SAFETY_EVENT_EMERGENCY_STOP, 0,
                      HAL_Abstraction_GetTick());
-    
+
     // Notify all motor controllers to stop immediately
-    // This uses the existing motor control infrastructure
     for (uint8_t i = 0; i < MAX_MOTORS; i++) {
         // Emergency stop all motors through motor control interface
-        // This assumes we have a motor control interface that can be called
-        // In a real implementation, this would call specific motor stop functions
+        // In a real implementation, this would call specific motor stop
+        // functions
         safety_statistics.emergency_stops++;
     }
-    
+
     // Notify communication systems to report emergency stop status
     // This would be expanded in a full implementation to notify:
     // - CAN bus systems
-    // - UART communication interfaces  
+    // - UART communication interfaces
     // - Any connected external systems
     // - Diagnostic/logging systems
-    
+
     // Update safety event counters
     safety_statistics.total_safety_events++;
->>>>>>> 5e1ab89b
 }
 
 /**
@@ -878,11 +854,11 @@
  * @return bool True if operational, false otherwise
  */
 bool safety_system_is_operational(void) {
-  // Safety system is considered operational if it's in SAFE or WARNING state
-  // FAULT, EMERGENCY_STOP, MAINTENANCE, RECOVERY, and UNKNOWN states are not
-  // operational
-  return (current_safety_state == SAFETY_STATE_SAFE ||
-          current_safety_state == SAFETY_STATE_WARNING);
+    // Safety system is considered operational if it's in SAFE or WARNING state
+    // FAULT, EMERGENCY_STOP, MAINTENANCE, RECOVERY, and UNKNOWN states are not
+    // operational
+    return (current_safety_state == SAFETY_STATE_SAFE ||
+            current_safety_state == SAFETY_STATE_WARNING);
 }
 
 // get_microsecond_timer() implementation is provided by timing_precision.c